--- conflicted
+++ resolved
@@ -2,16 +2,6 @@
 
 from cardex import MinswapDJEDiUSDStableState
 from cardex import MinswapDJEDUSDCStableState
-<<<<<<< HEAD
-from cardex import MinswapDJEDUSDMStableState
-from cardex import MuesliSwapCLPState
-from cardex import MuesliSwapCPPState
-from cardex import SpectrumCPPState
-from cardex import SundaeSwapCPPState
-from cardex import VyFiCPPState
-from cardex import WingRidersCPPState
-=======
->>>>>>> 50007dc5
 from cardex import WingRidersSSPState
 from cardex.backend.dbsync import get_pool_utxos
 from cardex.dexs.amm.amm_base import AbstractPoolState
@@ -21,23 +11,6 @@
 from cardex.dexs.core.errors import NoAssetsError
 from cardex.dexs.core.errors import NotAPoolError
 
-<<<<<<< HEAD
-DEXS: list[AbstractPoolState] = [
-    GeniusYieldOrderState,
-    MinswapCPPState,
-    MinswapDJEDiUSDStableState,
-    MinswapDJEDUSDCStableState,
-    MinswapDJEDUSDMStableState,
-    MuesliSwapCPPState,
-    SpectrumCPPState,
-    SundaeSwapCPPState,
-    VyFiCPPState,
-    WingRidersCPPState,
-    WingRidersSSPState,
-]
-
-=======
->>>>>>> 50007dc5
 MALFORMED_CBOR = {
     "fadbbeb0012ae3864927e523f73048b22fba71d8be6f6a1336561363d3ec0b71",
     "9769d480c4022b36d62a16c7cea8037da7dc1197110a44e3e45104c27577d640",
