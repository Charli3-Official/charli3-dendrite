import pytest
from cardex import GeniusYieldOrderState
from cardex import MinswapCPPState
from cardex import MinswapDJEDiUSDStableState
from cardex import MinswapDJEDUSDCStableState
from cardex import MuesliSwapCLPState
from cardex import MuesliSwapCPPState
from cardex import SpectrumCPPState
from cardex import SundaeSwapCPPState
from cardex import SundaeSwapV3CPPState
from cardex import VyFiCPPState
from cardex import WingRidersCPPState
from cardex import WingRidersSSPState
from cardex.backend.dbsync import get_cancel_utxos
from cardex.backend.dbsync import get_historical_order_utxos
from cardex.backend.dbsync import get_pool_in_tx
from cardex.backend.dbsync import get_pool_utxos
from cardex.backend.dbsync import last_block
from cardex.dexs.amm.amm_base import AbstractPoolState

DEXS: list[AbstractPoolState] = [
<<<<<<< HEAD
    # MinswapCPPState,
    # MinswapDJEDiUSDStableState,
    # MinswapDJEDUSDCStableState,
    # MuesliSwapCPPState,
    # SpectrumCPPState,
    # SundaeSwapCPPState,
    SundaeSwapV3CPPState,
    # VyFiCPPState,
    # WingRidersCPPState,
    # WingRidersSSPState,
=======
    GeniusYieldOrderState,
    MinswapCPPState,
    MinswapDJEDiUSDStableState,
    MinswapDJEDUSDCStableState,
    MuesliSwapCPPState,
    SpectrumCPPState,
    SundaeSwapCPPState,
    VyFiCPPState,
    WingRidersCPPState,
    WingRidersSSPState,
>>>>>>> fd7bd271
]


@pytest.mark.parametrize("n_blocks", range(1, 5))
def test_last_blocks(n_blocks: int):
    result = last_block(n_blocks)

    assert len(result) == n_blocks


@pytest.mark.parametrize(
    "n_blocks",
    range(1, 14, 2),
    ids=[f"blocks={2**n}" for n in range(1, 14, 2)],
)
def test_last_blocks(n_blocks: int, benchmark):
    result = benchmark(last_block, 2**n_blocks)


@pytest.mark.parametrize("dex", DEXS, ids=[d.dex for d in DEXS])
def test_get_pool_utxos(dex: AbstractPoolState, benchmark):
    selector = dex.pool_selector
    result = benchmark(
        get_pool_utxos,
        limit=10000,
        historical=False,
        **selector.to_dict(),
    )

    assert len(result) < 9000
    if dex in [
        MinswapDJEDiUSDStableState,
        MinswapDJEDUSDCStableState,
    ]:
        assert len(result) == 1
    elif dex in [SundaeSwapV3CPPState]:
        assert len(result) == 2
    elif dex == WingRidersSSPState:
        assert len(result) == 2
    elif dex == MuesliSwapCLPState:
        assert len(result) == 16
    else:
        assert len(result) > 50


@pytest.mark.parametrize("dex", DEXS, ids=[d.dex for d in DEXS])
def test_get_pool_script_version(dex: AbstractPoolState, benchmark):
    selector = dex.pool_selector
    result = benchmark(
        get_pool_utxos,
        limit=1,
        historical=False,
        **selector.to_dict(),
    )
    if dex.dex in ["Spectrum"] or dex in [
        MinswapDJEDiUSDStableState,
        MinswapDJEDUSDCStableState,
        SundaeSwapV3CPPState,
    ]:
        assert result[0].plutus_v2
    else:
        assert not result[0].plutus_v2


@pytest.mark.parametrize("dex", DEXS, ids=[d.dex for d in DEXS])
def test_get_orders(dex: AbstractPoolState, benchmark):
    order_selector = dex.order_selector
    result = benchmark(
        get_historical_order_utxos,
        stake_addresses=order_selector,
        limit=1000,
    )


@pytest.mark.parametrize(
    "tx_hash",
    ["ec77a0fcbbe03e3ab04f609dc95eb731334c8508a2c03b00c31c8de89688e04b"],
)
def test_get_pool_in_tx(tx_hash):
    selector = MinswapCPPState.pool_selector
    tx = get_pool_in_tx(tx_hash=tx_hash, **selector.to_dict())

    assert len(tx) > 0


# @pytest.mark.parametrize(
#     "block_no",
#     [10058651],
# )
# def test_get_cancel_block(block_no):
#     selector = []
#     for dex in DEXS:
#         selector.extend(dex.order_selector)

#     cancels = get_cancel_utxos(stake_addresses=selector, block_no=block_no)

#     assert "82806c91332c804430596adb4e30551e688c5f0ad6c9d9739f61276ff8911014" in [
#         order[0].swap_output.tx_hash for order in cancels
#     ]<|MERGE_RESOLUTION|>--- conflicted
+++ resolved
@@ -19,18 +19,6 @@
 from cardex.dexs.amm.amm_base import AbstractPoolState
 
 DEXS: list[AbstractPoolState] = [
-<<<<<<< HEAD
-    # MinswapCPPState,
-    # MinswapDJEDiUSDStableState,
-    # MinswapDJEDUSDCStableState,
-    # MuesliSwapCPPState,
-    # SpectrumCPPState,
-    # SundaeSwapCPPState,
-    SundaeSwapV3CPPState,
-    # VyFiCPPState,
-    # WingRidersCPPState,
-    # WingRidersSSPState,
-=======
     GeniusYieldOrderState,
     MinswapCPPState,
     MinswapDJEDiUSDStableState,
@@ -41,7 +29,6 @@
     VyFiCPPState,
     WingRidersCPPState,
     WingRidersSSPState,
->>>>>>> fd7bd271
 ]
 
 
