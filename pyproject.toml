[tool.poetry]
name = "cardex"
<<<<<<< HEAD
version = "0.2.0-dev98"
=======
version = "0.2.0-dev100"
>>>>>>> f1c142bd
description = ""
authors = ["Elder Millenial <eldermillenial@protonmail.com>"]
readme = "README.md"
packages = [{include = "cardex", from = "src"}]

[tool.poetry.dependencies]
python = "^3.10"
requests = "^2.31.0"
pydantic = "^2.5.2"
psycopg = {extras = ["binary", "pool"], version = "^3.1.13"}
python-dotenv = "0.21.1"
pycardano = {git = "https://github.com/theeldermillenial/pycardano.git", rev = "bugfix/datum"}
blockfrost-python = "^0.5.3"


[tool.poetry.group.dev.dependencies]
black = "^23.11.0"
ruff = "^0.1.6"
pre-commit = "^3.5.0"
bump2version = "^1.0.1"
isort = "^5.13.2"
flake8 = "^6.1.0"
mypy = "^1.7.1"
pytest = "^7.4.3"
pytest-benchmark = "^4.0.0"
pytest-dependency = "^0.5.1"
pytest-xdist = "^3.6.1"


[tool.poetry.group.devs.dependencies]
pytest-subtests = "^0.11.0"

[build-system]
requires = ["poetry-core"]
build-backend = "poetry.core.masonry.api"

[tool.isort]
profile = "black"<|MERGE_RESOLUTION|>--- conflicted
+++ resolved
@@ -1,10 +1,6 @@
 [tool.poetry]
 name = "cardex"
-<<<<<<< HEAD
-version = "0.2.0-dev98"
-=======
 version = "0.2.0-dev100"
->>>>>>> f1c142bd
 description = ""
 authors = ["Elder Millenial <eldermillenial@protonmail.com>"]
 readme = "README.md"
