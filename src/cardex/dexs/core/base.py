--- conflicted
+++ resolved
@@ -1,21 +1,14 @@
-<<<<<<< HEAD
 from typing import ClassVar
-=======
-"""Abstract base class and common functions for handling token pairs."""
->>>>>>> 23492765
 from abc import ABC
 from abc import abstractmethod
 from decimal import Decimal
 
-<<<<<<< HEAD
 from cardex.dataclasses.datums import CancelRedeemer
 from cardex.backend.backend_base import AbstractBackend
 from cardex.dataclasses.models import Assets
 from cardex.dataclasses.models import CardexBaseModel
 from cardex.dataclasses.models import PoolSelector
 from cardex.utility import Assets
-=======
->>>>>>> 23492765
 from pycardano import Address
 from pycardano import PlutusData
 from pycardano import PlutusV1Script
@@ -46,7 +39,6 @@
 
     _batcher_fee: Assets
     _datum_parsed: PlutusData
-<<<<<<< HEAD
     # _deposit: Assets
     _backend: ClassVar[AbstractBackend | None] = None
 
@@ -61,8 +53,6 @@
         if cls._backend is None:
             raise ValueError("Backend has not been set. Call set_backend() first.")
         return cls._backend
-=======
->>>>>>> 23492765
 
     @classmethod
     @abstractmethod
