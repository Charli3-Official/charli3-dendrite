--- conflicted
+++ resolved
@@ -6,14 +6,11 @@
 from typing import List
 from typing import Union
 
-<<<<<<< HEAD
-from cardex.backend.dbsync import get_datum_from_address
-=======
-
 from pycardano import Address
 from pycardano import PlutusData
-
->>>>>>> c32fdd48
+from pycardano import VerificationKeyHash
+
+from cardex.backend.dbsync import get_datum_from_address
 from cardex.dataclasses.datums import AssetClass
 from cardex.dataclasses.datums import OrderDatum
 from cardex.dataclasses.datums import PlutusFullAddress
@@ -29,12 +26,6 @@
 from cardex.dexs.core.errors import InvalidPoolError
 from cardex.dexs.core.errors import NoAssetsError
 from cardex.dexs.core.errors import NotAPoolError
-<<<<<<< HEAD
-from pycardano import Address
-from pycardano import PlutusData
-from pycardano import VerificationKeyHash
-=======
->>>>>>> c32fdd48
 
 
 @dataclass
@@ -263,7 +254,7 @@
 
 
 @dataclass
-class SundaeV3OrderDatum(PlutusData):
+class SundaeV3OrderDatum(OrderDatum):
     CONSTR_ID = 0
 
     ident: Ident
